--- conflicted
+++ resolved
@@ -20,13 +20,9 @@
 ARG VERSION
 
 # Build
-<<<<<<< HEAD
-RUN CGO_ENABLED=0 GOOS=linux GOARCH=amd64 GO111MODULE=on go build -o manager main.go
-=======
-RUN CGO_ENABLED=0 GOOS=linux GOARCH=amd64 GO111MODULE=on go build -a -o manager \
+RUN CGO_ENABLED=0 GOOS=linux GOARCH=amd64 GO111MODULE=on go build -o manager \
     -ldflags="-X 'github.com/improbable-eng/etcd-cluster-operator/version.Version=${VERSION}'" \
     main.go
->>>>>>> be5d0c4a
 
 FROM gcr.io/distroless/static:nonroot as release
 WORKDIR /
