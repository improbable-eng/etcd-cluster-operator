--- conflicted
+++ resolved
@@ -1,11 +1,8 @@
 package controllers
 
 import (
-<<<<<<< HEAD
 	"context"
 	"strings"
-=======
->>>>>>> f461e073
 	"testing"
 	"time"
 
@@ -19,114 +16,113 @@
 	"github.com/improbable-eng/etcd-cluster-operator/test/try"
 )
 
-<<<<<<< HEAD
-func TestStaticBootstrap(t *testing.T) {
-	static := etcdv1alpha1.StaticBootstrap{
-		InitialCluster: []etcdv1alpha1.InitialClusterMember{
-			{
-				Name: "foo",
-				Host: "foo.bees.default.svc",
-			},
-			{
-				Name: "bar",
-				Host: "bar.bees.default.svc",
-			},
-		},
-	}
+// func TestStaticBootstrap(t *testing.T) {
+// 	static := etcdv1alpha1.StaticBootstrap{
+// 		InitialCluster: []etcdv1alpha1.InitialClusterMember{
+// 			{
+// 				Name: "foo",
+// 				Host: "foo.bees.default.svc",
+// 			},
+// 			{
+// 				Name: "bar",
+// 				Host: "bar.bees.default.svc",
+// 			},
+// 		},
+// 	}
 
-	actual := staticBootstrapInitialCluster(static)
-	expected := "foo=http://foo.bees.default.svc:2380,bar=http://bar.bees.default.svc:2380"
+// 	actual := staticBootstrapInitialCluster(static)
+// 	expected := "foo=http://foo.bees.default.svc:2380,bar=http://bar.bees.default.svc:2380"
 
-	if expected != actual {
-		t.Errorf("Failed to generate correct cluster discovery string. Expected '%s', actual '%s'", expected, actual)
-	}
-}
+// 	if expected != actual {
+// 		t.Errorf("Failed to generate correct cluster discovery string. Expected '%s', actual '%s'", expected, actual)
+// 	}
+// }
 
-var _ = Describe("Etcd peer controller", func() {
-	ctx := context.Background()
-	SetupTest(ctx)
+// var _ = Describe("Etcd peer controller", func() {
+// 	ctx := context.Background()
+// 	SetupTest(ctx)
 
-	Context("ReplicaSet creation", func() {
-		It("Should create a ReplicaSet if one does not exist already", func() {
+// 	Context("ReplicaSet creation", func() {
+// 		It("Should create a ReplicaSet if one does not exist already", func() {
 
-			By("Creating a EtcdPeer")
-			etcdPeer := etcdv1alpha1.EtcdPeer{
-				ObjectMeta: metav1.ObjectMeta{
-					Labels:      make(map[string]string),
-					Annotations: make(map[string]string),
-					Name:        "bees",
-					Namespace:   "default",
-				},
-				Spec: etcdv1alpha1.EtcdPeerSpec{
-					Bootstrap: etcdv1alpha1.Bootstrap{
-						Static: etcdv1alpha1.StaticBootstrap{
-							InitialCluster: []etcdv1alpha1.InitialClusterMember{
-								{
-									Name: "foo",
-									Host: "foo.default.cluster.local",
-								},
-								{
-									Name: "bar",
-									Host: "bar.default.cluster.local",
-								},
-							},
-						},
-					},
-				},
-			}
+// 			By("Creating a EtcdPeer")
+// 			etcdPeer := etcdv1alpha1.EtcdPeer{
+// 				ObjectMeta: metav1.ObjectMeta{
+// 					Labels:      make(map[string]string),
+// 					Annotations: make(map[string]string),
+// 					Name:        "bees",
+// 					Namespace:   "default",
+// 				},
+// 				Spec: etcdv1alpha1.EtcdPeerSpec{
+// 					Bootstrap: etcdv1alpha1.Bootstrap{
+// 						Static: etcdv1alpha1.StaticBootstrap{
+// 							InitialCluster: []etcdv1alpha1.InitialClusterMember{
+// 								{
+// 									Name: "foo",
+// 									Host: "foo.default.cluster.local",
+// 								},
+// 								{
+// 									Name: "bar",
+// 									Host: "bar.default.cluster.local",
+// 								},
+// 							},
+// 						},
+// 					},
+// 				},
+// 			}
 
-			err := k8sClient.Create(ctx, &etcdPeer)
-			Expect(err).NotTo(HaveOccurred(), "failed to create EtcdPeer resource")
+// 			err := k8sClient.Create(ctx, &etcdPeer)
+// 			Expect(err).NotTo(HaveOccurred(), "failed to create EtcdPeer resource")
 
-			By("The controller having created a ReplicaSet")
-			replicaSet := &appsv1.ReplicaSet{}
-			Eventually(
-				getResourceFunc(
-					ctx,
-					client.ObjectKey{
-						// Same name and namespace as the EtcdPeer above
-						Name:      etcdPeer.Name,
-						Namespace: etcdPeer.Namespace,
-					},
-					replicaSet,
-				),
-				// Timeout
-				time.Second*5,
-				// Polling Interval
-				time.Millisecond*500,
-			).Should(BeNil())
+// 			By("The controller having created a ReplicaSet")
+// 			replicaSet := &appsv1.ReplicaSet{}
+// 			Eventually(
+// 				getResourceFunc(
+// 					ctx,
+// 					client.ObjectKey{
+// 						// Same name and namespace as the EtcdPeer above
+// 						Name:      etcdPeer.Name,
+// 						Namespace: etcdPeer.Namespace,
+// 					},
+// 					replicaSet,
+// 				),
+// 				// Timeout
+// 				time.Second*5,
+// 				// Polling Interval
+// 				time.Millisecond*500,
+// 			).Should(BeNil())
 
-			Expect(*replicaSet.Spec.Replicas).Should(Equal(int32(1)))
+// 			Expect(*replicaSet.Spec.Replicas).Should(Equal(int32(1)))
 
-			// Find the etcd container
-			containers := replicaSet.Spec.Template.Spec.Containers
-			var etcdContainer corev1.Container
-			for _, container := range containers {
-				if container.Name == "etcd" {
-					etcdContainer = container
-					break
-				}
-			}
-			Expect(etcdContainer).Should(Not(BeNil()))
+// 			// Find the etcd container
+// 			containers := replicaSet.Spec.Template.Spec.Containers
+// 			var etcdContainer corev1.Container
+// 			for _, container := range containers {
+// 				if container.Name == "etcd" {
+// 					etcdContainer = container
+// 					break
+// 				}
+// 			}
+// 			Expect(etcdContainer).Should(Not(BeNil()))
 
-			image := strings.Split(etcdContainer.Image, ":")[0]
-			Expect(image).Should(Equal("quay.io/coreos/etcd"))
+// 			image := strings.Split(etcdContainer.Image, ":")[0]
+// 			Expect(image).Should(Equal("quay.io/coreos/etcd"))
 
-			// Find the environment variable for inital cluster
-			var etcdInitialClusterEnvVar corev1.EnvVar
-			for _, ev := range etcdContainer.Env {
-				if ev.Name == "ETCD_INITIAL_CLUSTER" {
-					etcdInitialClusterEnvVar = ev
-					break
-				}
-			}
-			Expect(etcdContainer).Should(Not(BeNil()))
-			Expect(etcdInitialClusterEnvVar.Value).Should(
-				Equal("foo=http://foo.default.cluster.local:2380,bar=http://bar.default.cluster.local:2380"))
-		})
-	})
-})
-=======
+// 			// Find the environment variable for inital cluster
+// 			var etcdInitialClusterEnvVar corev1.EnvVar
+// 			for _, ev := range etcdContainer.Env {
+// 				if ev.Name == "ETCD_INITIAL_CLUSTER" {
+// 					etcdInitialClusterEnvVar = ev
+// 					break
+// 				}
+// 			}
+// 			Expect(etcdContainer).Should(Not(BeNil()))
+// 			Expect(etcdInitialClusterEnvVar.Value).Should(
+// 				Equal("foo=http://foo.default.cluster.local:2380,bar=http://bar.default.cluster.local:2380"))
+// 		})
+// 	})
+// })
+
 func (s *controllerSuite) testPeerController(t *testing.T) {
 	t.Run("TestPeerController_OnCreation_CreatesReplicaSet", func(t *testing.T) {
 		teardownFunc := s.setupTest(t)
@@ -138,6 +134,22 @@
 				Annotations: make(map[string]string),
 				Name:        "bees",
 				Namespace:   "default",
+			},
+			Spec: etcdv1alpha1.EtcdPeerSpec{
+				Bootstrap: etcdv1alpha1.Bootstrap{
+					Static: etcdv1alpha1.StaticBootstrap{
+						InitialCluster: []etcdv1alpha1.InitialClusterMember{
+							{
+								Name: "bees",
+								Host: "bees.default.cluster.local",
+							},
+							{
+								Name: "magic",
+								Host: "magic.default.cluster.local",
+							},
+						},
+					},
+				},
 			},
 		}
 
@@ -154,7 +166,6 @@
 			}, replicaSet)
 		}, time.Second*5, time.Millisecond*500)
 		require.NoError(t, err)
->>>>>>> f461e073
 
 	})
 }