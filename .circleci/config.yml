--- conflicted
+++ resolved
@@ -23,21 +23,14 @@
             # Download & verify kubectl
             curl -LO https://storage.googleapis.com/kubernetes-release/release/v1.16.2/bin/linux/amd64/kubectl
             echo "3ff48e12f9c768ad548e4221d805281ea28dfcda5c18b3cd1797fe37aee3012e  kubectl" | sha256sum -c
-<<<<<<< HEAD
-            # Mark it executable & move to /bin
-=======
             # Mark it executable & move to /bin
->>>>>>> 28336f45
             sudo chmod +x ./kubectl
             sudo mv ./kubectl /usr/local/bin
       - checkout
       - run:
-<<<<<<< HEAD
          name: Static checks
          command: make verify
       - run:
-=======
->>>>>>> 28336f45
          name: Unit tests
          command: make test
       - run:
