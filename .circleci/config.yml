--- conflicted
+++ resolved
@@ -4,52 +4,37 @@
 version: 2
 jobs:
   build:
-<<<<<<< HEAD
-    docker:
-      # CircleCI maintains a library of pre-built images
-      # documented at https://circleci.com/docs/2.0/circleci-images/
-      - image: circleci/golang:1.13.1
-
-    #### TEMPLATE_NOTE: go expects specific checkout path representing url
-    #### expecting it in the form of
-    ####   /go/src/github.com/circleci/go-tool
-    ####   /go/src/bitbucket.org/circleci/go-tool
-    working_directory: /go/src/github.com/{{ORG_NAME}}/{{REPO_NAME}}
-    environment:
-      GOFLAGS=-mod=readonly
-=======
     machine:
       image: circleci/classic:latest
     working_directory: ~/go/src/github.com/improbable-eng/etcd-cluster-operator
->>>>>>> f3f17aea
+    environment:
+      GOFLAGS=-mod=readonly
     steps:
       - run:
           name: Install Go
           command: |
             sudo rm -rf /usr/local/go
-            curl -sSL "https://dl.google.com/go/go1.13.1.linux-amd64.tar.gz" -o /tmp/go.tar.gz 
+            curl -sSL "https://dl.google.com/go/go1.13.1.linux-amd64.tar.gz" -o /tmp/go.tar.gz
             echo "94f874037b82ea5353f4061e543681a0e79657f787437974214629af8407d124  /tmp/go.tar.gz" | sha256sum -c
             sudo tar -xzf /tmp/go.tar.gz -C /usr/local/
             echo "export PATH=$PATH:/usr/local/go/bin" >> $BASH_ENV
-            echo 'export GOPATH=$HOME/go' >> $BASH_ENV 
+            echo 'export GOPATH=$HOME/go' >> $BASH_ENV
       - run:
           name: Install kubectl
           command: |
-            # Download & verify kubectl 
+            # Download & verify kubectl
             curl -LO https://storage.googleapis.com/kubernetes-release/release/v1.16.2/bin/linux/amd64/kubectl
-            echo "3ff48e12f9c768ad548e4221d805281ea28dfcda5c18b3cd1797fe37aee3012e  kubectl" | sha256sum -c 
+            echo "3ff48e12f9c768ad548e4221d805281ea28dfcda5c18b3cd1797fe37aee3012e  kubectl" | sha256sum -c
             # Mark it executable & move to /bin
             sudo chmod +x ./kubectl
             sudo mv ./kubectl /usr/local/bin
       - checkout
-<<<<<<< HEAD
-      - run: make verify
-      - run: make test
-=======
-      - run: 
+      - run:
+         name: Static checks
+         command: make verify
+      - run:
          name: Unit tests
          command: make test
       - run:
          name: End to end tests
-         command: make kind
->>>>>>> f3f17aea
+         command: make kind