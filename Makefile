# Image URL to use all building/pushing image targets
IMG ?= controller:latest
# Produce CRDs that work back to Kubernetes 1.11 (no version conversion)
CRD_OPTIONS ?= "crd:trivialVersions=true"

# Get the currently used golang install path (in GOPATH/bin, unless GOBIN is set)
ifeq (,$(shell go env GOBIN))
GOBIN=$(shell go env GOPATH)/bin
else
GOBIN=$(shell go env GOBIN)
endif

<<<<<<< HEAD
all: verify test manager
=======
ifeq ($(CIRCLECI),"true")
CLEANUP="false"
else
CLEANUP="true"
endif

all: manager
>>>>>>> f3f17aea

# Get binary dependencies
bin/kubebuilder:
	hack/download-kubebuilder-local.sh

<<<<<<< HEAD
# Run all static checks
verify: verify-gomod verify-manifests verify-generate verify-fmt vet

# Run tests
test: bin/kubebuilder
	KUBEBUILDER_ASSETS="$(shell pwd)/bin/kubebuilder/bin" go test ./... -coverprofile cover.out

kind:
	go test ./internal/test/e2e --kind --repo-root ${CURDIR} -v
=======
# Run unit tests
test: generate fmt vet manifests bin/kubebuilder
	KUBEBUILDER_ASSETS="$(shell pwd)/bin/kubebuilder/bin" go test ./... -coverprofile cover.out

# Run end to end tests in a local Kind cluster. We do not clean up after running the tests to
#  a) speed up the test run time slightly
#  b) allow debug sessions to be attached to figure out what caused failures
kind: generate fmt vet manifests
	go test ./internal/test/e2e --kind --repo-root ${CURDIR} -v --cleanup=${CLEANUP}
>>>>>>> f3f17aea

# Build manager binary
manager:
	go build -o bin/manager main.go

# Run against the configured Kubernetes cluster in ~/.kube/config
run:
	go run ./main.go

# Install CRDs into a cluster
install:
	kustomize build config/crd | kubectl apply -f -

# Deploy controller in the configured Kubernetes cluster in ~/.kube/config
deploy:
	cd config/manager && kustomize edit set image controller=${IMG}
	kustomize build config/default | kubectl apply -f -

# Generate manifests e.g. CRD, RBAC etc.
manifests: controller-gen
	$(CONTROLLER_GEN) $(CRD_OPTIONS) rbac:roleName=manager-role webhook paths="./..." output:crd:artifacts:config=config/crd/bases

verify-manifests: controller-gen
	./hack/verify.sh make -s manifests

# Run go fmt against code
fmt:
	gofmt -w .

verify-fmt:
	gofmt -d .

# Run go vet against code
vet:
	go vet ./...

# Generate code
generate: controller-gen
	$(CONTROLLER_GEN) object:headerFile=./hack/boilerplate.go.txt paths="./..."

verify-generate: controller-gen
	./hack/verify.sh make -s generate

gomod:
	go mod tidy

verify-gomod:
	./hack/verify.sh make -s gomod

# Build the docker image
docker-build: test
	docker build . -t ${IMG}

# Push the docker image
docker-push:
	docker push ${IMG}

# find or download controller-gen
# download controller-gen if necessary
controller-gen:
ifeq (, $(shell which controller-gen))
	go get sigs.k8s.io/controller-tools/cmd/controller-gen@v0.2.2
CONTROLLER_GEN=$(GOBIN)/controller-gen
else
CONTROLLER_GEN=$(shell which controller-gen)
endif<|MERGE_RESOLUTION|>--- conflicted
+++ resolved
@@ -10,43 +10,30 @@
 GOBIN=$(shell go env GOBIN)
 endif
 
-<<<<<<< HEAD
-all: verify test manager
-=======
 ifeq ($(CIRCLECI),"true")
 CLEANUP="false"
 else
 CLEANUP="true"
 endif
 
-all: manager
->>>>>>> f3f17aea
+all: verify test manager
 
 # Get binary dependencies
 bin/kubebuilder:
 	hack/download-kubebuilder-local.sh
 
-<<<<<<< HEAD
 # Run all static checks
 verify: verify-gomod verify-manifests verify-generate verify-fmt vet
 
-# Run tests
+# Run unit tests
 test: bin/kubebuilder
-	KUBEBUILDER_ASSETS="$(shell pwd)/bin/kubebuilder/bin" go test ./... -coverprofile cover.out
-
-kind:
-	go test ./internal/test/e2e --kind --repo-root ${CURDIR} -v
-=======
-# Run unit tests
-test: generate fmt vet manifests bin/kubebuilder
 	KUBEBUILDER_ASSETS="$(shell pwd)/bin/kubebuilder/bin" go test ./... -coverprofile cover.out
 
 # Run end to end tests in a local Kind cluster. We do not clean up after running the tests to
 #  a) speed up the test run time slightly
 #  b) allow debug sessions to be attached to figure out what caused failures
-kind: generate fmt vet manifests
+kind:
 	go test ./internal/test/e2e --kind --repo-root ${CURDIR} -v --cleanup=${CLEANUP}
->>>>>>> f3f17aea
 
 # Build manager binary
 manager:
